--- conflicted
+++ resolved
@@ -1,5 +1,5 @@
 ﻿using System;
-using System.Collections.Specialized;
+using System.Collections.Generic;
 using Microsoft.VisualStudio.TestTools.UnitTesting;
 using NSubstitute;
 using RabbitMQ.Client;
@@ -36,10 +36,7 @@
             newChannel.Received().BasicPublish(Arg.Any<string>(), Arg.Any<string>(), Arg.Any<IBasicProperties>(), Arg.Any<byte[]>());
         }
 
-<<<<<<< HEAD
-        [TestMethod, ExpectedException(typeof(Exception), "Publish failed. No channel to rabbit server established.")]
-=======
-        [TestMethod]
+		[TestMethod]
         public void Should_publish_message_to_header_exchange_with_custom_headers_if_provided()
         {
             // Arrange
@@ -58,7 +55,7 @@
             var tunnel = new RabbitTunnel(routeFinder, durableConnection);
 
             // Action
-            tunnel.Publish("Muahaha", new ListDictionary { { "SomeHeaderKey", "somevalue" }, { "AnotherHeaderKey", "somethingelse" } });
+            tunnel.Publish("Muahaha", new Dictionary<string, object>{ { "SomeHeaderKey", "somevalue" }, { "AnotherHeaderKey", "somethingelse" } });
 
             // Assert
             routeFinder.Received(1).FindRoutingKey<string>();
@@ -68,8 +65,7 @@
                                                 Arg.Any<byte[]>());
         }
 
-        [TestMethod, ExpectedException(typeof(NullReferenceException), "Publish failed. No channel to rabbit server established.")]
->>>>>>> ac1830ff
+        [TestMethod, ExpectedException(typeof(Exception), "Publish failed. No channel to rabbit server established.")]
         public void Should_throw_exception_if_dedicated_publish_channel_is_not_created_properly()
         {
             // Arrange
