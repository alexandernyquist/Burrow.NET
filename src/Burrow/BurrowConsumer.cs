﻿using System;
using System.IO;
using System.Threading;
using System.Threading.Tasks;
using Burrow.Internal;
using RabbitMQ.Client;
using RabbitMQ.Client.Events;
using RabbitMQ.Util;

namespace Burrow
{
    /// <summary>
    /// Inherit from <see cref="QueueingBasicConsumer"/> to handle message using a <see cref="IMessageHandler"/>
    /// </summary>
    public class BurrowConsumer : QueueingBasicConsumer, IDisposable
    {
        protected readonly IRabbitWatcher _watcher;
        private readonly bool _autoAck;
        private bool _channelShutdown;

        private readonly object _sharedQueueLock = new object();
        /// <summary>
        /// Control the sharedqueue to receive enough messages to process in parallel if <see cref="BatchSize"/> greater than 1
        /// </summary>
        protected SafeSemaphore _pool { get; private set; }
        private readonly IMessageHandler _messageHandler;

        private int _messagesInProgressCount;

        /// <summary>
        /// Initialize an object of <see cref="BurrowConsumer"/>
        /// </summary>
        /// <param name="channel">RabbitMQ.Client channel</param>
        /// <param name="messageHandler">An instance of message handler to handle the message from queue</param>
        /// <param name="watcher"></param>
        /// <param name="autoAck">If set to true, the msg will be acked after processed</param>
        /// <param name="batchSize"></param>
        public BurrowConsumer(IModel channel,
                              IMessageHandler messageHandler,
                              IRabbitWatcher watcher,

                              bool autoAck,
                              int batchSize)
            : base(channel, new SharedQueue<BasicDeliverEventArgs>())
        {
            if (channel == null)
            {
                throw new ArgumentNullException("channel");
            }
            if (messageHandler == null)
            {
                throw new ArgumentNullException("messageHandler");
            }
            if (watcher == null)
            {
                throw new ArgumentNullException("watcher");
            }

            if (batchSize < 1)
            {
                throw new ArgumentNullException("batchSize", "batchSize must be greater than or equal 1");
            }

            Model.ModelShutdown += WhenChannelShutdown;
            Model.BasicRecoverAsync(true);
            BatchSize = batchSize;

            _pool = new SafeSemaphore(watcher, BatchSize, BatchSize);
            _watcher = watcher;
            _autoAck = autoAck;


            _messageHandler = messageHandler;
            _messageHandler.HandlingComplete += MessageHandlerHandlingComplete;
            _messageHandler.MessageWasNotHandled += MessageWasNotHandled;
            
            Task.Factory.StartNew(() =>
            {
                try
                {
                    Thread.CurrentThread.Name = string.Format("Consumer thread: {0}", ConsumerTag);
                    while (!_disposed && !_channelShutdown)
                    {
                        WaitAndHandleMessageDelivery();
                    }
                }
                catch (ThreadStateException tse)
                {
                    _watcher.WarnFormat("The consumer thread {0} got a ThreadStateException: {1}, {2}", ConsumerTag, tse.Message, tse.StackTrace);
                }
                catch (ThreadInterruptedException)
                {
                    _watcher.WarnFormat("The consumer thread {0} is interrupted", ConsumerTag);
                }
                catch (ThreadAbortException)
                {
                    _watcher.WarnFormat("The consumer thread {0} is aborted", ConsumerTag);
                }
            }, TaskCreationOptions.LongRunning);
        }

        internal virtual void WaitAndHandleMessageDelivery()
        {
            try
            {
                BasicDeliverEventArgs deliverEventArgs = null;
                lock (_sharedQueueLock)
                {
#if DEBUG
                    _watcher.DebugFormat("1. Wait the semaphore to release");
                    _pool.WaitOne();
                    _watcher.DebugFormat("2. Semaphore released, wait a msg from RabbitMQ. Probably a wait-for-ack message is blocking this");
#else
                    _pool.WaitOne();
#endif
<<<<<<< HEAD

                    deliverEventArgs = Queue.Dequeue();
=======
                    if (!_disposed)
                    {
                        deliverEventArgs = Queue.Dequeue() as BasicDeliverEventArgs;
                    }
>>>>>>> ac1830ff
#if DEBUG

                    _watcher.DebugFormat("3. Msg from RabbitMQ arrived (probably the previous msg has been acknownledged), prepare to handle it");
#endif
                }
                if (deliverEventArgs != null)
                {
                    HandleMessageDelivery(deliverEventArgs);
                }
                else
                {
                    _watcher.ErrorFormat("Message arrived but it's null for some reason, properly a serious BUG :D, contact author asap, release semaphore for other messages");
                    _pool.Release();
                }
            }
            catch (EndOfStreamException)
            {
                // This thread will be ended soon because the new consumer will be created
                // do nothing here, EOS fired when queue is closed
                // Looks like the connection has gone away, so wait a little while
                // before continuing to poll the queue
                Thread.Sleep(100);
#if DEBUG
                _watcher.DebugFormat("EndOfStreamException occurs, release the semaphore for another message");

#endif
                _pool.Release();
            }
            catch (BadMessageHandlerException ex)
            {
                _watcher.Error(ex);
                Dispose();
            }
        }

        private void MessageWasNotHandled(BasicDeliverEventArgs eventArgs)
        {
            try
            {
                if (!_autoAck && !_disposed)
                {
                    DoAck(eventArgs, this);
                }
            }
            catch(Exception ex)
            {
                _watcher.Error(ex);
            }
        }


        private void MessageHandlerHandlingComplete(BasicDeliverEventArgs eventArgs)
        {
            try
            {
                if (_autoAck && !_disposed)
                {
#if DEBUG
                    _watcher.DebugFormat("7. A task to execute the provided callback with DTag: {0} by CTag: {1} has been finished, now ack message", eventArgs.DeliveryTag, eventArgs.ConsumerTag);

#endif
                    DoAck(eventArgs, this);
                }
            }
            catch (Exception ex)
            {
                _watcher.Error(ex);
            }
            finally
            {
#if DEBUG
                _watcher.DebugFormat("6. A task to execute the provided callback with DTag: {0} by CTag: {1} has been finished, now release the semaphore", eventArgs.DeliveryTag, eventArgs.ConsumerTag);

#endif
                _pool.Release();
                Interlocked.Decrement(ref _messagesInProgressCount);
            }
        }

        protected virtual void WhenChannelShutdown(IModel model, ShutdownEventArgs reason)
        {
            Queue.Close();
            _channelShutdown = true;
            _watcher.WarnFormat("Channel on queue {0} is shutdown: {1}", ConsumerTag, reason.ReplyText);
        }

        private void HandleMessageDelivery(BasicDeliverEventArgs basicDeliverEventArgs)
        {
            try
            {
                if (_watcher.IsDebugEnable)
                {
                    _watcher.DebugFormat("Received CId: {0}, RKey: {1}, DTag: {2}", basicDeliverEventArgs.BasicProperties.CorrelationId, basicDeliverEventArgs.RoutingKey, basicDeliverEventArgs.DeliveryTag);
                }
                //NOTE: We dont have to catch exception here 
                _messageHandler.HandleMessage(basicDeliverEventArgs);
                Interlocked.Increment(ref _messagesInProgressCount);
            }
            catch (Exception ex)
            {
                throw new BadMessageHandlerException(ex);
            }
        }

        protected virtual void DoAck(BasicDeliverEventArgs basicDeliverEventArgs, IBasicConsumer subscriptionInfo)
        {
            if (_disposed)
            {
                return;
            }

            Subscription.TryAckOrNAck(channel => channel.BasicAck(basicDeliverEventArgs.DeliveryTag, false), subscriptionInfo.Model, _watcher);
        }

        /// <summary>
        /// The number of threads to process messages, Default is Global.DefaultConsumerBatchSize
        /// </summary>
        public int BatchSize { get; private set; }

        private volatile bool _disposed;
        public virtual void Dispose()
        {
            if (_disposed)
            {
                return;
            }
            _disposed = true;

            //NOTE: Wait all current running tasks to finish and after that dispose the objects
            DateTime timeOut = DateTime.Now.AddSeconds(Global.ConsumerDisposeTimeoutInSeconds);
            while (_messagesInProgressCount > 0 && DateTime.Now <= timeOut)
            {
                _watcher.InfoFormat("Wait for {0} messages in progress", _messagesInProgressCount);
                Thread.Sleep(1000);
            }

            _pool.Dispose();
            Queue.Close();
        }
    }
}<|MERGE_RESOLUTION|>--- conflicted
+++ resolved
@@ -113,15 +113,10 @@
 #else
                     _pool.WaitOne();
 #endif
-<<<<<<< HEAD
-
-                    deliverEventArgs = Queue.Dequeue();
-=======
-                    if (!_disposed)
+					if (!_disposed)
                     {
-                        deliverEventArgs = Queue.Dequeue() as BasicDeliverEventArgs;
-                    }
->>>>>>> ac1830ff
+                    	deliverEventArgs = Queue.Dequeue();
+					}
 #if DEBUG
 
                     _watcher.DebugFormat("3. Msg from RabbitMQ arrived (probably the previous msg has been acknownledged), prepare to handle it");
