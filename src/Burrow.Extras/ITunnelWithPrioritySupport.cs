﻿using System;
using System.Collections;
using Burrow.Extras.Internal;

namespace Burrow.Extras
{
    /// <summary>
    /// A rabbit tunnel interface with Priority support
    /// </summary>
    public interface ITunnelWithPrioritySupport : ITunnel
    {
        /// <summary>
        /// Publish a message to a "headers" exchange (with priority support) defined by route finder. The message will eventually be routed to the queue(s) by provided priority value
        /// </summary>
        /// <typeparam name="T"></typeparam>
        /// <param name="rabbit">A message to publish</param>
        /// <param name="priority"></param>
        void Publish<T>(T rabbit, uint priority);

        /// <summary>
        /// Publish a message with a routing key and custom headers value to a "headers" exchange (with priority support) defined by route finder. The message will eventually be routed to the queue(s) by provided priority value
        /// </summary>
        /// <typeparam name="T"></typeparam>
        /// <param name="rabbit">A message to publish</param>
        /// <param name="priority"></param>
        /// <param name="customHeaders">If you're publishing to a Header exchange, this method allows you to put your header parameters</param>
        void Publish<T>(T rabbit, uint priority, IDictionary customHeaders);

        /// <summary>
        /// Subscribe to priority queues with provided option, the messages WILL be automatically acked after the callback executed
        /// </summary>
        void Subscribe<T>(PrioritySubscriptionOption<T> subscriptionOption);

        /// <summary>
        /// Subscribe to queue with provided option, the message WON'T be automatically acked after the callback executed
        /// <para>You have to use the returned <see cref="Subscription"/> object to ack/nack the message when finish</para>
        /// </summary>
        void SubscribeAsync<T>(PriorityAsyncSubscriptionOption<T> subscriptionOption);

        /// <summary>
        /// Subscribe synchronously to priority queues and auto ack the msg after handling it
        /// </summary>
        /// <typeparam name="T"></typeparam>
        /// <param name="subscriptionName"></param>
        /// <param name="maxPriorityLevel">n if you have following priority levels: 0 -&gt; n; 0 is the lowest level by default</param>
        /// <param name="onReceiveMessage"></param>
        /// <param name="comparerType">a type of IComparer`[T] to compare the messages priorities</param>
<<<<<<< HEAD
        [Obsolete("Use Subscribe with PrioritySubscriptionOption instead")]
        void Subscribe<T>(string subscriptionName, uint maxPriorityLevel, Action<T> onReceiveMessage, Type comparerType = null);
=======
        CompositeSubscription Subscribe<T>(string subscriptionName, uint maxPriorityLevel, Action<T> onReceiveMessage, Type comparerType = null);
>>>>>>> ac1830ff

        /// <summary>
        /// Subscribe synchronously to priority queues and not ack the msg after handling it
        /// </summary>
        /// <typeparam name="T"></typeparam>
        /// <param name="subscriptionName"></param>
        /// <param name="maxPriorityLevel">n if you have following priority levels: 0 -&gt; n; 0 is the lowest level by default</param>
        /// <param name="onReceiveMessage"></param>
        /// <param name="comparerType">a type of IComparer`[T] to compare the messages priorities</param>
<<<<<<< HEAD
        /// <returns>CompositeSubscription is used to ack the messaages later using the consumer tag and delivery id from MessageDeliverEventArgs</returns>
        [Obsolete("Use Subscribe with PrioritySubscriptionOption instead")]
=======
        /// <returns>CompositeSubscription is used to ack the messages later using the consumer tag and delivery id from MessageDeliverEventArgs
        /// <para>Because this is async method, you must ensure that the subscription is created before using it to ack/nack messages</para>
        /// </returns>
>>>>>>> ac1830ff
        CompositeSubscription Subscribe<T>(string subscriptionName, uint maxPriorityLevel, Action<T, MessageDeliverEventArgs> onReceiveMessage, Type comparerType = null);

        /// <summary>
        /// Subscribe asynchronously to priority queues and auto ack the msg after handling it
        /// </summary>
        /// <typeparam name="T"></typeparam>
        /// <param name="subscriptionName"></param>
        /// <param name="maxPriorityLevel">n if you have following priority levels: 0 -&gt; n; 0 is the lowest level by default</param>
        /// <param name="onReceiveMessage"></param>
        /// <param name="comparerType">a type of IComparer`[T] to compare the messages priorities</param>
<<<<<<< HEAD
        /// <param name="batchSize">The number of threads to process messaages, Default is Global.DefaultConsumerBatchSize</param>
        [Obsolete("Use Subscribe with PriorityAsyncSubscriptionOption instead")]
        void SubscribeAsync<T>(string subscriptionName, uint maxPriorityLevel, Action<T> onReceiveMessage, Type comparerType = null, ushort? batchSize = null);
=======
        /// <param name="batchSize">The number of threads to process messages, Default is Global.DefaultConsumerBatchSize</param>
        CompositeSubscription SubscribeAsync<T>(string subscriptionName, uint maxPriorityLevel, Action<T> onReceiveMessage, Type comparerType = null, ushort? batchSize = null);
>>>>>>> ac1830ff

        /// <summary>
        /// Subscribe asynchronously to priority queues and not ack the msg after handling it
        /// </summary>
        /// <typeparam name="T"></typeparam>
        /// <param name="subscriptionName"></param>
        /// <param name="maxPriorityLevel">n if you have following priority levels: 0 -&gt; n; 0 is the lowest level by default</param>
        /// <param name="onReceiveMessage"></param>
        /// <param name="comparerType">a type of IComparer`[T] to compare the messages priorities</param>
<<<<<<< HEAD
        /// <param name="batchSize">The number of threads to process messaages, Default is Global.DefaultConsumerBatchSize</param>
        /// <returns>CompositeSubscription is used to ack the messaages later using the consumer tag and delivery id from MessageDeliverEventArgs</returns>
        [Obsolete("Use Subscribe with PriorityAsyncSubscriptionOption instead")]
=======
        /// <param name="batchSize">The number of threads to process messages, Default is Global.DefaultConsumerBatchSize</param>
        /// <returns>CompositeSubscription is used to ack the messages later using the consumer tag and delivery id from MessageDeliverEventArgs
        /// <para>Because this is async method, you must ensure that the subscription is created before using it to ack/nack messages</para>
        /// </returns>
>>>>>>> ac1830ff
        CompositeSubscription SubscribeAsync<T>(string subscriptionName, uint maxPriorityLevel, Action<T, MessageDeliverEventArgs> onReceiveMessage, Type comparerType = null, ushort? batchSize = null);

        /// <summary>
<<<<<<< HEAD
        /// Return message count of all priority queues
        /// </summary>
        /// <typeparam name="T"></typeparam>
        /// <param name="subscriptionOption"> </param>
=======
        /// Return message count of all priority queues defined by maxPriorityLevel and the combination of message T's type and its subscriptionName
        /// </summary>
        /// <typeparam name="T"></typeparam>
        /// <param name="subscriptionName"></param>
        /// <param name="maxPriorityLevel">n if you have following priority levels: 0 -&gt; n; 0 is the lowest level by default</param>
>>>>>>> ac1830ff
        /// <returns></returns>
        uint GetMessageCount<T>(PrioritySubscriptionOption<T> subscriptionOption);
    }
}<|MERGE_RESOLUTION|>--- conflicted
+++ resolved
@@ -1,5 +1,5 @@
 ﻿using System;
-using System.Collections;
+using System.Collections.Generic;
 using Burrow.Extras.Internal;
 
 namespace Burrow.Extras
@@ -24,18 +24,21 @@
         /// <param name="rabbit">A message to publish</param>
         /// <param name="priority"></param>
         /// <param name="customHeaders">If you're publishing to a Header exchange, this method allows you to put your header parameters</param>
-        void Publish<T>(T rabbit, uint priority, IDictionary customHeaders);
+        void Publish<T>(T rabbit, uint priority, IDictionary<string, object> customHeaders);
 
         /// <summary>
         /// Subscribe to priority queues with provided option, the messages WILL be automatically acked after the callback executed
         /// </summary>
-        void Subscribe<T>(PrioritySubscriptionOption<T> subscriptionOption);
+        CompositeSubscription Subscribe<T>(PrioritySubscriptionOption<T> subscriptionOption);
 
         /// <summary>
         /// Subscribe to queue with provided option, the message WON'T be automatically acked after the callback executed
         /// <para>You have to use the returned <see cref="Subscription"/> object to ack/nack the message when finish</para>
         /// </summary>
-        void SubscribeAsync<T>(PriorityAsyncSubscriptionOption<T> subscriptionOption);
+        /// <returns>CompositeSubscription is used to ack the messages later using the consumer tag and delivery id from MessageDeliverEventArgs
+        /// <para>Because this is async method, you must ensure that the subscription is created before using it to ack/nack messages</para>
+        /// </returns>
+        CompositeSubscription SubscribeAsync<T>(PriorityAsyncSubscriptionOption<T> subscriptionOption);
 
         /// <summary>
         /// Subscribe synchronously to priority queues and auto ack the msg after handling it
@@ -45,12 +48,8 @@
         /// <param name="maxPriorityLevel">n if you have following priority levels: 0 -&gt; n; 0 is the lowest level by default</param>
         /// <param name="onReceiveMessage"></param>
         /// <param name="comparerType">a type of IComparer`[T] to compare the messages priorities</param>
-<<<<<<< HEAD
         [Obsolete("Use Subscribe with PrioritySubscriptionOption instead")]
-        void Subscribe<T>(string subscriptionName, uint maxPriorityLevel, Action<T> onReceiveMessage, Type comparerType = null);
-=======
         CompositeSubscription Subscribe<T>(string subscriptionName, uint maxPriorityLevel, Action<T> onReceiveMessage, Type comparerType = null);
->>>>>>> ac1830ff
 
         /// <summary>
         /// Subscribe synchronously to priority queues and not ack the msg after handling it
@@ -60,14 +59,10 @@
         /// <param name="maxPriorityLevel">n if you have following priority levels: 0 -&gt; n; 0 is the lowest level by default</param>
         /// <param name="onReceiveMessage"></param>
         /// <param name="comparerType">a type of IComparer`[T] to compare the messages priorities</param>
-<<<<<<< HEAD
-        /// <returns>CompositeSubscription is used to ack the messaages later using the consumer tag and delivery id from MessageDeliverEventArgs</returns>
-        [Obsolete("Use Subscribe with PrioritySubscriptionOption instead")]
-=======
         /// <returns>CompositeSubscription is used to ack the messages later using the consumer tag and delivery id from MessageDeliverEventArgs
         /// <para>Because this is async method, you must ensure that the subscription is created before using it to ack/nack messages</para>
         /// </returns>
->>>>>>> ac1830ff
+        [Obsolete("Use Subscribe with PrioritySubscriptionOption instead")]
         CompositeSubscription Subscribe<T>(string subscriptionName, uint maxPriorityLevel, Action<T, MessageDeliverEventArgs> onReceiveMessage, Type comparerType = null);
 
         /// <summary>
@@ -78,14 +73,9 @@
         /// <param name="maxPriorityLevel">n if you have following priority levels: 0 -&gt; n; 0 is the lowest level by default</param>
         /// <param name="onReceiveMessage"></param>
         /// <param name="comparerType">a type of IComparer`[T] to compare the messages priorities</param>
-<<<<<<< HEAD
-        /// <param name="batchSize">The number of threads to process messaages, Default is Global.DefaultConsumerBatchSize</param>
+        /// <param name="batchSize">The number of threads to process messages, Default is Global.DefaultConsumerBatchSize</param>
         [Obsolete("Use Subscribe with PriorityAsyncSubscriptionOption instead")]
-        void SubscribeAsync<T>(string subscriptionName, uint maxPriorityLevel, Action<T> onReceiveMessage, Type comparerType = null, ushort? batchSize = null);
-=======
-        /// <param name="batchSize">The number of threads to process messages, Default is Global.DefaultConsumerBatchSize</param>
         CompositeSubscription SubscribeAsync<T>(string subscriptionName, uint maxPriorityLevel, Action<T> onReceiveMessage, Type comparerType = null, ushort? batchSize = null);
->>>>>>> ac1830ff
 
         /// <summary>
         /// Subscribe asynchronously to priority queues and not ack the msg after handling it
@@ -95,31 +85,18 @@
         /// <param name="maxPriorityLevel">n if you have following priority levels: 0 -&gt; n; 0 is the lowest level by default</param>
         /// <param name="onReceiveMessage"></param>
         /// <param name="comparerType">a type of IComparer`[T] to compare the messages priorities</param>
-<<<<<<< HEAD
-        /// <param name="batchSize">The number of threads to process messaages, Default is Global.DefaultConsumerBatchSize</param>
-        /// <returns>CompositeSubscription is used to ack the messaages later using the consumer tag and delivery id from MessageDeliverEventArgs</returns>
-        [Obsolete("Use Subscribe with PriorityAsyncSubscriptionOption instead")]
-=======
         /// <param name="batchSize">The number of threads to process messages, Default is Global.DefaultConsumerBatchSize</param>
         /// <returns>CompositeSubscription is used to ack the messages later using the consumer tag and delivery id from MessageDeliverEventArgs
         /// <para>Because this is async method, you must ensure that the subscription is created before using it to ack/nack messages</para>
         /// </returns>
->>>>>>> ac1830ff
+		[Obsolete("Use Subscribe with PriorityAsyncSubscriptionOption instead")]
         CompositeSubscription SubscribeAsync<T>(string subscriptionName, uint maxPriorityLevel, Action<T, MessageDeliverEventArgs> onReceiveMessage, Type comparerType = null, ushort? batchSize = null);
 
         /// <summary>
-<<<<<<< HEAD
         /// Return message count of all priority queues
         /// </summary>
         /// <typeparam name="T"></typeparam>
         /// <param name="subscriptionOption"> </param>
-=======
-        /// Return message count of all priority queues defined by maxPriorityLevel and the combination of message T's type and its subscriptionName
-        /// </summary>
-        /// <typeparam name="T"></typeparam>
-        /// <param name="subscriptionName"></param>
-        /// <param name="maxPriorityLevel">n if you have following priority levels: 0 -&gt; n; 0 is the lowest level by default</param>
->>>>>>> ac1830ff
         /// <returns></returns>
         uint GetMessageCount<T>(PrioritySubscriptionOption<T> subscriptionOption);
     }
