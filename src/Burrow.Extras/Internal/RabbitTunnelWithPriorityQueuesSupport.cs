--- conflicted
+++ resolved
@@ -1,5 +1,4 @@
 ﻿using System;
-using System.Collections;
 using System.Collections.Generic;
 using System.Globalization;
 using Burrow.Internal;
@@ -48,31 +47,21 @@
 
         private const string PriorityKey = "Priority";
         private const string RoutingKey = "RoutingKey";
-        public void Publish<T>(T rabbit, uint priority, IDictionary customHeaders)
+        public void Publish<T>(T rabbit, uint priority, IDictionary<string, object> customHeaders)
         {
             try
             {
-<<<<<<< HEAD
+				//NOTE: Routing key is ignored for Headers exchange anyway
+				var routingKey = _routeFinder.FindRoutingKey<T>();
                 var msgBody = _serializer.Serialize(rabbit);
-                var properties = CreateBasicPropertiesForPublish<T>();
+                var properties = CreateBasicPropertiesForPublishing<T>();
                 properties.Priority = (byte)priority;
                 properties.Headers = new Dictionary<string, object>
                 {
-                    {"Priority", priority.ToString(CultureInfo.InvariantCulture)},
-                    {"RoutingKey", routingKey}
+                    {PriorityKey, priority.ToString(CultureInfo.InvariantCulture)},
+                    {RoutingKey, routingKey}
                 };
-=======
-                //NOTE: Routing key is ignored for Headers exchange anyway
-                var routingKey = _routeFinder.FindRoutingKey<T>();
-                byte[] msgBody = _serializer.Serialize(rabbit);
-                IBasicProperties properties = CreateBasicPropertiesForPublishing<T>();
-                properties.Priority = (byte)priority;
-                properties.Headers = new HybridDictionary();
-                properties.Headers.Add(PriorityKey, priority.ToString(CultureInfo.InvariantCulture));
-                properties.Headers.Add(RoutingKey, routingKey);
->>>>>>> ac1830ff
-
-                if (customHeaders != null)
+				if (customHeaders != null)
                 {
                     foreach (var key in customHeaders.Keys)
                     {
@@ -80,17 +69,17 @@
                         {
                             continue;
                         }
-                        if (PriorityKey.Equals(key.ToString(), StringComparison.InvariantCultureIgnoreCase))
+                        if (PriorityKey.Equals(key, StringComparison.InvariantCultureIgnoreCase))
                         {
                             //NOTE: Do not overwrite the priority value
                             continue;
                         }
 
-                        properties.Headers.Add(key.ToString(), customHeaders[key].ToString());
+                        properties.Headers.Add(key, customHeaders[key].ToString());
                     }
                 }
+
                 var exchangeName = _routeFinder.FindExchangeName<T>();
-                
                 lock (_tunnelGate)
                 {
                     DedicatedPublishingChannel.BasicPublish(exchangeName, routingKey, properties, msgBody);
@@ -98,8 +87,8 @@
                 
                 if (_watcher.IsDebugEnable)
                 {
-                    _watcher.DebugFormat("Published to {0}, CorrelationId {1}", exchangeName, properties.CorrelationId);
-                }
+                	_watcher.DebugFormat("Published to {0}, CorrelationId {1}", exchangeName, properties.CorrelationId);
+            	}
             }
             catch (Exception ex)
             {
@@ -107,83 +96,70 @@
             }
         }
 
-<<<<<<< HEAD
-        public void Subscribe<T>(PrioritySubscriptionOption<T> subscriptionOption)
+        public CompositeSubscription Subscribe<T>(PrioritySubscriptionOption<T> subscriptionOption)
         {
             TryConnectBeforeSubscribing();
             Func<IModel, string, IBasicConsumer> createConsumer = (channel, consumerTag) => _priorityConsumerManager.CreateConsumer(channel, subscriptionOption.SubscriptionName, subscriptionOption.MessageHandler, subscriptionOption.BatchSize <= 0 ? (ushort)1 : subscriptionOption.BatchSize);
-            CreateSubscription<T>(subscriptionOption, createConsumer);
-        }
-
-        public void SubscribeAsync<T>(PriorityAsyncSubscriptionOption<T> subscriptionOption)
+            return CreateSubscription<T>(subscriptionOption, createConsumer);
+        }
+
+        public CompositeSubscription SubscribeAsync<T>(PriorityAsyncSubscriptionOption<T> subscriptionOption)
         {
             TryConnectBeforeSubscribing();
             Func<IModel, string, IBasicConsumer> createConsumer = (channel, consumerTag) => _priorityConsumerManager.CreateAsyncConsumer(channel, subscriptionOption.SubscriptionName, subscriptionOption.MessageHandler, subscriptionOption.BatchSize <= 0 ? (ushort)1 : subscriptionOption.BatchSize);
-            CreateSubscription<T>(subscriptionOption, createConsumer);
-        }
-
-        public void Subscribe<T>(string subscriptionName, uint maxPriorityLevel, Action<T> onReceiveMessage, Type comparerType = null)
-        {
-            TryConnectBeforeSubscribing();
-            Func<IModel, string, IBasicConsumer> createConsumer = (channel, consumerTag) => _priorityConsumerManager.CreateConsumer(channel, subscriptionName, onReceiveMessage, 1);
-            CreateSubscription<T>(new PrioritySubscriptionOption<T>
+            return CreateSubscription<T>(subscriptionOption, createConsumer);
+        }
+
+        public CompositeSubscription Subscribe<T>(string subscriptionName, uint maxPriorityLevel, Action<T> onReceiveMessage, Type comparerType = null)
+        {
+            return Subscribe(new PrioritySubscriptionOption<T>
             {
                 SubscriptionName = subscriptionName,
                 MaxPriorityLevel = maxPriorityLevel,
                 MessageHandler = onReceiveMessage,
-                ComparerType = comparerType
-            }, createConsumer);
-=======
-        public CompositeSubscription Subscribe<T>(string subscriptionName, uint maxPriorityLevel, Action<T> onReceiveMessage, Type comparerType = null)
-        {
-            TryConnectBeforeSubscribing();
-            Func<IModel, string, IBasicConsumer> createConsumer = (channel, consumerTag) => _priorityConsumerManager.CreateConsumer(channel, subscriptionName, onReceiveMessage);
-            return CreateSubscription<T>(subscriptionName, maxPriorityLevel, createConsumer, comparerType);
->>>>>>> ac1830ff
+                ComparerType = comparerType,
+                BatchSize = 1,
+                QueuePrefetchSize = Global.PreFetchSize,
+            });
         }
 
         public CompositeSubscription Subscribe<T>(string subscriptionName, uint maxPriorityLevel, Action<T, MessageDeliverEventArgs> onReceiveMessage, Type comparerType = null)
         {
-            TryConnectBeforeSubscribing();
-            Func<IModel, string, IBasicConsumer> createConsumer = (channel, consumerTag) => _priorityConsumerManager.CreateAsyncConsumer(channel, subscriptionName, onReceiveMessage, 1);
-            return CreateSubscription<T>(new PriorityAsyncSubscriptionOption<T>
+            return SubscribeAsync(new PriorityAsyncSubscriptionOption<T>
             {
                 SubscriptionName = subscriptionName,
                 MaxPriorityLevel = maxPriorityLevel,
                 MessageHandler = onReceiveMessage,
-                ComparerType = comparerType
-            }, createConsumer);
+                ComparerType = comparerType,
+                BatchSize = 1,
+                QueuePrefetchSize = Global.PreFetchSize,
+            });
         }
 
         public CompositeSubscription SubscribeAsync<T>(string subscriptionName, uint maxPriorityLevel, Action<T> onReceiveMessage, Type comparerType = null, ushort? batchSize = null)
         {
-            TryConnectBeforeSubscribing();
-<<<<<<< HEAD
-            Func<IModel, string, IBasicConsumer> createConsumer = (channel, consumerTag) => _priorityConsumerManager.CreateConsumer(channel, subscriptionName, onReceiveMessage, batchSize);
-            CreateSubscription<T>(new PrioritySubscriptionOption<T>
+            return Subscribe(new PrioritySubscriptionOption<T>
             {
                 SubscriptionName = subscriptionName,
                 MaxPriorityLevel = maxPriorityLevel,
                 MessageHandler = onReceiveMessage,
-                ComparerType = comparerType
-            }, createConsumer);
-=======
-            Func<IModel, string, IBasicConsumer> createConsumer = (channel, consumerTag) => _priorityConsumerManager.CreateAsyncConsumer(channel, subscriptionName, onReceiveMessage, batchSize);
-            return CreateSubscription<T>(subscriptionName, maxPriorityLevel, createConsumer, comparerType);
->>>>>>> ac1830ff
+                ComparerType = comparerType,
+                BatchSize = batchSize ?? Global.DefaultConsumerBatchSize,
+                QueuePrefetchSize = Global.PreFetchSize,
+            });
         }
 
         public CompositeSubscription SubscribeAsync<T>(string subscriptionName, uint maxPriorityLevel, Action<T, MessageDeliverEventArgs> onReceiveMessage, Type comparerType = null, ushort? batchSize = null)
         {
-            TryConnectBeforeSubscribing();
-            Func<IModel, string, IBasicConsumer> createConsumer = (channel, consumerTag) => _priorityConsumerManager.CreateAsyncConsumer(channel, subscriptionName, onReceiveMessage, batchSize);
-            return CreateSubscription<T>(new PriorityAsyncSubscriptionOption<T>
+            return SubscribeAsync(new PriorityAsyncSubscriptionOption<T>
             {
                 SubscriptionName = subscriptionName,
                 MaxPriorityLevel = maxPriorityLevel,
                 MessageHandler = onReceiveMessage,
-                ComparerType = comparerType
-            }, createConsumer);
+                ComparerType = comparerType,
+                BatchSize = batchSize ?? Global.DefaultConsumerBatchSize,
+                QueuePrefetchSize = Global.PreFetchSize,
+            });
         }
 
         public uint GetMessageCount<T>(PrioritySubscriptionOption<T> subscriptionOption)
@@ -195,8 +171,7 @@
                 {
                     for (uint level = 0; level <= subscriptionOption.MaxPriorityLevel; level++)
                     {
-                        IPrioritySubscriptionOption op = subscriptionOption;
-                        var queueName = GetPriorityQueueName<T>(op, level);
+                        var queueName = GetPriorityQueueName<T>(subscriptionOption, level);
                         var result = DedicatedPublishingChannel.QueueDeclarePassive(queueName);
                         if (result != null)
                         {
@@ -236,14 +211,9 @@
                 maxSize += GetProperPrefetchSize(subscriptionOption, level);
             }
             var priorityQueue = new InMemoryPriorityQueue<GenericPriorityMessage<BasicDeliverEventArgs>>(maxSize, comparer);
-<<<<<<< HEAD
 
             var sharedSemaphore = string.Format("{0}{1}", subscriptionOption.SubscriptionName, Guid.NewGuid());
             for (uint level = 0; level <= subscriptionOption.MaxPriorityLevel; level++)
-=======
-            var sharedSemaphore = string.Format("{0}{1}", subscriptionName, Guid.NewGuid());
-            for (uint level = maxPriorityLevel; level >= 0 && level < uint.MaxValue ; level--)
->>>>>>> ac1830ff
             {
                 var subscription = new Subscription { SubscriptionName = subscriptionOption.SubscriptionName };
                 uint priority = level;
@@ -260,7 +230,6 @@
                     var channel = _connection.CreateChannel();
                     channel.ModelShutdown += (c, reason) =>
                     {
-                        if (_disposed) return;
                         RaiseConsumerDisconnectedEvent(subscription);
                         TryReconnect(c, id, reason); 
                     };
